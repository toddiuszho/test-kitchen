# -*- encoding: utf-8 -*-
#
# Author:: Fletcher Nichol (<fnichol@nichol.ca>)
#
# Copyright (C) 2012, Fletcher Nichol
#
# Licensed under the Apache License, Version 2.0 (the "License");
# you may not use this file except in compliance with the License.
# You may obtain a copy of the License at
#
#    http://www.apache.org/licenses/LICENSE-2.0
#
# Unless required by applicable law or agreed to in writing, software
# distributed under the License is distributed on an "AS IS" BASIS,
# WITHOUT WARRANTIES OR CONDITIONS OF ANY KIND, either express or implied.
# See the License for the specific language governing permissions and
# limitations under the License.

module Kitchen

  module Driver

    # Base class for a driver that uses SSH to communication with an instance.
    # A subclass must implement the following methods:
    # * #create(state)
    # * #destroy(state)
    #
    # @author Fletcher Nichol <fnichol@nichol.ca>
    class SSHBase < Base

      default_config :sudo, true
      default_config :port, 22

      def create(state)
        raise ClientError, "#{self.class}#create must be implemented"
      end

      def converge(state)
        provisioner = new_provisioner

        Kitchen::SSH.new(*build_ssh_args(state)) do |conn|
          run_remote(provisioner.install_command, conn)
          run_remote(provisioner.init_command, conn)
          transfer_path(provisioner.create_sandbox, provisioner.home_path, conn)
          run_remote(provisioner.prepare_command, conn)
          run_remote(provisioner.run_command, conn)
        end
      ensure
        provisioner && provisioner.cleanup_sandbox
      end

      def setup(state)
        Kitchen::SSH.new(*build_ssh_args(state)) do |conn|
          run_remote(busser_setup_cmd, conn)
        end
      end

      def verify(state)
        Kitchen::SSH.new(*build_ssh_args(state)) do |conn|
          run_remote(busser_sync_cmd, conn)
          run_remote(busser_run_cmd, conn)
        end
      end

      def destroy(state)
        raise ClientError, "#{self.class}#destroy must be implemented"
      end

      def login_command(state)
        SSH.new(*build_ssh_args(state)).login_command
      end

      def ssh(ssh_args, command)
        Kitchen::SSH.new(*ssh_args) do |conn|
          run_remote(command, conn)
        end
      end

      protected

      def new_provisioner
        combined = config.dup
        combined[:log_level] = Util.from_logger_level(logger.level)
        Provisioner.for_plugin(combined[:provisioner], instance, combined)
      end

      def build_ssh_args(state)
        combined = config.merge(state)

        opts = Hash.new
        opts[:user_known_hosts_file] = "/dev/null"
        opts[:paranoid] = false
        opts[:password] = combined[:password] if combined[:password]
        opts[:port] = combined[:port] if combined[:port]
        opts[:keys] = Array(combined[:ssh_key]) if combined[:ssh_key]
        opts[:logger] = logger

        [combined[:hostname], combined[:username], opts]
      end

      def env_cmd(cmd)
        env = "env"
        env << " http_proxy=#{config[:http_proxy]}"   if config[:http_proxy]
        env << " https_proxy=#{config[:https_proxy]}" if config[:https_proxy]

        env == "env" ? cmd : "#{env} #{cmd}"
      end

      def run_remote(command, connection)
        return if command.nil?

        connection.exec(env_cmd(command))
      rescue SSHFailed, Net::SSH::Exception => ex
        raise ActionFailed, ex.message
      end

      def transfer_path(local, remote, connection)
        return if local.nil?

        connection.upload_path!(local, remote)
      rescue SSHFailed, Net::SSH::Exception => ex
        raise ActionFailed, ex.message
      end

<<<<<<< HEAD
      def wait_for_sshd(hostname)
        SSH.new(hostname, nil).wait
=======
      def wait_for_sshd(ssh_args)
        logger << "." until test_ssh(ssh_args)
      end

      def test_ssh(ssh_args)
        socket = TCPSocket.new(ssh_args[0], ssh_args[2][:port])
        IO.select([socket], nil, nil, 5)
      rescue SocketError, Errno::ECONNREFUSED,
        Errno::EHOSTUNREACH, Errno::ENETUNREACH, IOError
        sleep 2
        false
      rescue Errno::EPERM, Errno::ETIMEDOUT
        false
      ensure
        socket && socket.close
      end

      def cmd(script)
        config[:sudo] ? "sudo -E #{script}" : script
>>>>>>> dcafaf44
      end
    end
  end
end<|MERGE_RESOLUTION|>--- conflicted
+++ resolved
@@ -122,30 +122,8 @@
         raise ActionFailed, ex.message
       end
 
-<<<<<<< HEAD
-      def wait_for_sshd(hostname)
-        SSH.new(hostname, nil).wait
-=======
       def wait_for_sshd(ssh_args)
-        logger << "." until test_ssh(ssh_args)
-      end
-
-      def test_ssh(ssh_args)
-        socket = TCPSocket.new(ssh_args[0], ssh_args[2][:port])
-        IO.select([socket], nil, nil, 5)
-      rescue SocketError, Errno::ECONNREFUSED,
-        Errno::EHOSTUNREACH, Errno::ENETUNREACH, IOError
-        sleep 2
-        false
-      rescue Errno::EPERM, Errno::ETIMEDOUT
-        false
-      ensure
-        socket && socket.close
-      end
-
-      def cmd(script)
-        config[:sudo] ? "sudo -E #{script}" : script
->>>>>>> dcafaf44
+        SSH.new(*ssh_args).wait
       end
     end
   end
